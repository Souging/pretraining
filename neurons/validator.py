# The MIT License (MIT)
# Copyright © 2023 Yuma Rao
# Copyright © 2023 const

# Permission is hereby granted, free of charge, to any person obtaining a copy of this software and associated
# documentation files (the “Software”), to deal in the Software without restriction, including without limitation
# the rights to use, copy, modify, merge, publish, distribute, sublicense, and/or sell copies of the Software,
# and to permit persons to whom the Software is furnished to do so, subject to the following conditions:

# The above copyright notice and this permission notice shall be included in all copies or substantial portions of
# the Software.

# THE SOFTWARE IS PROVIDED “AS IS”, WITHOUT WARRANTY OF ANY KIND, EXPRESS OR IMPLIED, INCLUDING BUT NOT LIMITED TO
# THE WARRANTIES OF MERCHANTABILITY, FITNESS FOR A PARTICULAR PURPOSE AND NONINFRINGEMENT. IN NO EVENT SHALL
# THE AUTHORS OR COPYRIGHT HOLDERS BE LIABLE FOR ANY CLAIM, DAMAGES OR OTHER LIABILITY, WHETHER IN AN ACTION
# OF CONTRACT, TORT OR OTHERWISE, ARISING FROM, OUT OF OR IN CONNECTION WITH THE SOFTWARE OR THE USE OR OTHER
# DEALINGS IN THE SOFTWARE.


import os
import json
import math
import time
import wandb
import torch
import string
import random
import pretrain
import traceback
import argparse
import bittensor as bt
from tqdm import tqdm
from datetime import datetime
from typing import Dict, List

# Global artifact name
ARTIFACT_NAME:str = "model.pth"

def get_config():
    parser = argparse.ArgumentParser()
    parser.add_argument( "--device", type=str, default="cuda" if torch.cuda.is_available() else "cpu", help="Device name.")
    parser.add_argument( '--wandb.off', dest = 'wandb.on', action='store_false', help='Turn off wandb logging.' )
    parser.add_argument( '--blocks_per_epoch', type=int, default=360, help='Number of blocks to wait before setting weights.' )
    bt.subtensor.add_args(parser)
    bt.logging.add_args(parser)
    bt.wallet.add_args(parser)
    bt.axon.add_args(parser)
    config = bt.config(parser)
    config.full_path = os.path.expanduser(
        "{}/{}/{}/netuid{}/{}".format(
            config.logging.logging_dir,
            config.wallet.name,
            config.wallet.hotkey,
            pretrain.NETUID,
            "validator",
        )
    )
    if not os.path.exists(config.full_path):
        os.makedirs(config.full_path, exist_ok=True)
    return config


# Build config.
config = get_config()
bt.logging( config = config )
wallet = bt.wallet( config = config )
subtensor = bt.subtensor( config = config )
dendrite = bt.dendrite( wallet = wallet )
metagraph = subtensor.metagraph( pretrain.NETUID )
torch.backends.cudnn.benchmark = True
if wallet.hotkey.ss58_address not in metagraph.hotkeys: raise Exception("You are not registered. Use `btcli s recycle_register` to register.")
my_uid = metagraph.hotkeys.index( wallet.hotkey.ss58_address )
bt.logging.success( f'You are registered with address: {wallet.hotkey.ss58_address} and uid: {my_uid}' )

# === Init wandb ===
if config.wandb.on:
    run_name = f'validator-{my_uid}-' + ''.join(random.choice( string.ascii_uppercase + string.digits ) for i in range(10))
    config.uid = my_uid
    config.hotkey = wallet.hotkey.ss58_address
    config.run_name = run_name
    wandb_run =  wandb.init(
        name = run_name,
        anonymous = "allow",
        reinit = False,
        project = 'openpretraining',
        entity = 'opentensor-dev',
        config = config,
        dir = config.full_path,
    )
    # Sign wandb run.
    wandb.init( project = "openpretraining", entity="opentensor-dev" )
    config.signature = wallet.hotkey.sign( wandb_run.id.encode() ).hex()
    wandb.config.update( config, allow_val_change=True )

def update_models(metagraph):
    """
        This function updates local model files by synchronizing with models registered in the metagraph
        and available on Weights & Biases (wandb). It checks the legitimacy of each model's signature,
        downloads models that are either new or updated, and keeps track of their timestamps and paths.
        Args:
            metagraph (Metagraph): An object representing the metagraph of the models to be synchronized.
    """
    
    # Initialize Weights & Biases API client with a timeout setting
    api = wandb.Api(timeout=100)
    # Retrieve runs from the wandb project
    runs = api.runs("opentensor-dev/openpretraining")
    # Use tqdm to show progress bar for the iteration over runs
    pbar = tqdm(runs, desc="Getting runs:", leave=False)

    # Initialize containers for the model information
    paths = {}
    timestamps = {}

    # Iterate over each run in the project
    for run in pbar:
        pbar.set_description(f"Updating: {run.id}")

        # Filter out non miner runs.
        if 'miner' not in run.name: continue

        # Continue only if 'hotkey' is in the run's configuration
        if 'hotkey' not in run.config: continue
        hotkey = run.config['hotkey']

        # Skip models that are not registered in the metagraph
        if hotkey not in metagraph.hotkeys: continue
        uid = metagraph.hotkeys.index(hotkey)

        # Ensure a 'signature' exists and verify its legitimacy
        if 'signature' not in run.config: continue
        signature = run.config['signature']
        keypair = bt.Keypair(ss58_address=hotkey)
        if not keypair.verify(run.id, bytes.fromhex(signature)): continue

        # Attempt to access the model artifact file
        try: model_artifact = run.file('model.pth')
        except: continue

        # Convert the updatedAt string to a timestamp
        remote_model_timestamp = int(datetime.strptime(model_artifact.updatedAt, '%Y-%m-%dT%H:%M:%S').timestamp())

        # Define the local model directory and timestamp file paths
        model_dir = os.path.join(config.full_path, 'models', str(uid))
        metadata_file = os.path.join(model_dir, 'metadata.json')
        model_path = os.path.join(model_dir, 'model.pth')

        # Function to determine if the model needs updating
        def needs_updating():
            # Check if we can load the local model.
            try:
                torch.load( model_path )
            except:
                bt.logging.trace(f'Model path corrupted, needs redownloading with path: {model_path}') 
                return True
            # Check if we have a timestamp file.
            if not os.path.exists(metadata_file):
                bt.logging.trace(f'No timestamp, needs downloading with path') 
                return True
            # Check if the local timestamp is older.
            with open(metadata_file, 'r') as f:
                existing_timestamp = json.load(f)['timestamp']
            # Check timestamp.
            if existing_timestamp < remote_model_timestamp:
                bt.logging.trace(f'Existing timestamp: {existing_timestamp} is older than newer timestamp: {remote_model_timestamp}') 
                return True
            return False

        # Function to update the model file and its timestamp
        if needs_updating():
            os.makedirs(model_dir, exist_ok=True)  # Ensure the directory exists
            with open(metadata_file, 'w') as f: 
                json.dump( 
                    { 
                        'timestamp': remote_model_timestamp, 
                        'runid': run.id,
                        'model_path': model_path,
                    }, f)
            model_artifact.download(replace=True, root=model_dir)
            bt.logging.debug( f'Updated model under path: { model_dir } with timestamp: { remote_model_timestamp }')

def get_uid_metadata(metagraph):
    """
        Retrieves the file paths to model checkpoints and their associated timestamps for each UID in the metagraph.

    Args:
        metagraph (object): An object containing UIDs for models.
    
    Returns:
        tuple: A tuple containing a list of UIDs that were successfully processed, 
            a dictionary mapping UIDs to their model file paths, 
            and a dictionary mapping UIDs to their timestamp data.
    """
    # Initialize dictionaries for model paths and timestamps.
    metadata = {}
    # Iterate over each UID in the metagraph.
    for uid in metagraph.uids.tolist():
        try:
            # Fill metadata from files and check if we can load weights.
            model_dir = os.path.join(config.full_path, 'models', str(uid))
            torch.load( os.path.join(model_dir, 'model.pth') )
            with open(os.path.join(model_dir, 'metadata.json'), 'r') as f: 
                metadata[uid] = json.load(f)
        except:
            # Skip this UID if any error occurs during loading of model or timestamp.
            continue
    # Return metadata.
    return metadata


def compute_losses_per_page(uid: int, model_path: str, batches_per_page: Dict[int, List[torch.Tensor]], pbar) -> Dict[int, List[float]]:
    """
    Computes the loss for each page of batches using the given pre-trained model.
    
    Args:
        uid (int): The unique identifier for the current model.
        model_path (str): The file path to the pre-trained model.
        batches_per_page (Dict[int, List[torch.Tensor]]): A dictionary where each key is a page number
            and each value is a list of batch tensors to be processed by the model.
        pbar: A tqdm progress bar instance for real-time progress updates.
    
    Returns:
        Dict[int, List[float]]: A dictionary mapping each page to a list of loss values for the batches on that page.
    """
    bt.logging.trace( f'Computing loss for uid: {uid} on model path: {model_path} for page batches: {list(batches_per_page.keys())}')

    # Load the pre-trained model from the specified path
    model = pretrain.model.get_model()
    model_weights = torch.load(model_path, map_location=torch.device(config.device))
    model.load_state_dict(model_weights)
    model.eval()  # Set the model to evaluation mode
    model.to(config.device)  # Move the model to the appropriate device

    # Initialize a dictionary to store loss values for each page
    losses_per_page = {}

    # Iterate over each page and its corresponding batches
    for page, batches in batches_per_page.items():
        page_losses = []  # List to store losses for the current page

        # Process each batch and compute its loss
        for batch in batches:
            try:
                # Perform a forward pass with the model to compute the loss
                inputs = batch.to(config.device)
                outputs = model(inputs, labels=inputs)
                loss = outputs.loss.item()  # Get the scalar loss value
                page_losses.append(loss)
                pbar.set_description(f"Loss: {uid} - {loss:.4f}")
            except Exception as e:
                # Log the exception and append infinity to indicate failure
                bt.logging.error(f"Exception occurred: {e}")
                traceback.print_exc()  # Correctly print the stack trace
                page_losses.append(math.inf)
        
        # Update the dictionary with the losses for the current page
        losses_per_page[page] = page_losses

    return losses_per_page
    

def run_step( wins_per_epoch, losses_per_epoch, global_best_uid, metagraph, global_step ):
    """
        Executes a single validation step.
        - 1. Updates local models using wandb data.
        - 2. Generates random pages from Falcon Refined web for evaluation.
        - 3. Computes losses for each batch and each UID to attain losses per batch per page
        - 4. Determines the winning UID based on lowest average loss per batch.
        - 5. Logs win percentages for each UID to wandb and screen.
        - 6. Logs step results and updates weights and biases (wandb) if configured.

        Parameters:
        - wins_per_epoch (dict): A dictionary to record the number of wins per UID.
        - losses_per_epoch (dict): A dictionary to record all losses in epoch.
        - global_best_uid (int): Uid with lowest global loss at beginning of epoch.
        - metagraph (object): An object representing the meta information of models.
        - wandb_step (int): The current step number for logging in weights and biases.

    """

    # Update all models from wandb runs and return a list of uids
    # their paths and timestamps.
    metadata = get_uid_metadata( metagraph )
    uids = list( metadata.keys() )
    bt.logging.trace( f'Runnning step with uids: {uids}, metadata: {metadata}')

    # Generate random pages for evaluation and prepare batches for each page
    pages = [random.randint(1, pretrain.dataset.SubsetFalconLoader.max_pages) for _ in range(pretrain.n_eval_pages)]
    batches_per_page = {
        page: list(pretrain.dataset.SubsetFalconLoader(
            batch_size=pretrain.batch_size,
            sequence_length=pretrain.sequence_length,
            pages=[page]
        )) for page in pages
    }
    total_batches = sum([ len(b) for b in batches_per_page.values()] )
    
    # Compute losses per page
    losses_per_page_per_uid = { uid: None for uid in uids }
    pbar = tqdm( uids, desc="Loss:", leave=False)
    for uid_i in pbar:
        model_path = metadata[ uid_i ]['model_path']
        losses  = compute_losses_per_page( uid_i, model_path, batches_per_page, pbar )
        losses_per_page_per_uid[ uid_i ] = losses

    # Compute average loss per page
    average_loss_per_uid_per_page = { uid: {} for uid in uids }
    for uid_i in uids:
        for page_j in pages:
            losses = losses_per_page_per_uid[ uid_i ][ page_j ]
            average_loss = sum(losses)/len(losses)
            average_loss_per_uid_per_page[ uid_i ][ page_j ] = average_loss
            if uid_i in losses_per_epoch:
                losses_per_epoch[ uid_i ].append(average_loss)
            else:
                losses_per_epoch[ uid_i ] = [average_loss]


    # Compute best average loss
    best_average_loss = math.inf
    best_average_loss_uid = None
    for uid_i in uids:
        average_loss = sum([ average_loss_per_uid_per_page[uid_i][page_j] for page_j in pages ] ) / len( pages )
        if average_loss < best_average_loss:
            best_average_loss = average_loss
            best_average_loss_uid = uid_i

    # Function returns True if this uid has lowest loss across all other uids on this 
    # batch, in case of ties takes uid with better timestamp.
    def is_winning_loss_with_timestamps( this_uid, page_j, batch_k ):
        this_loss = losses_per_page_per_uid[ this_uid ][page_j][batch_k]
        if this_uid == global_best_uid:
<<<<<<< HEAD
            this_loss = this_loss * pretrain.epsilon
        this_timestamp = metadata[ this_uid ]['timestamp']
=======
            this_loss *= (1 - pretrain.epsilon)
        this_timestamp = model_timestamps[ this_uid ]
>>>>>>> 6161049c
        for other_uid in uids:
            other_loss = losses_per_page_per_uid[ other_uid ][ page_j ][ batch_k ]
            other_timestamp = metadata[ other_uid ]['timestamp']
            if this_loss > other_loss:
                return False
            elif this_loss == other_loss and this_timestamp > other_timestamp:
                return False
        return True

    # Compute total wins per uid per page 
    total_wins_per_uid_per_page = { uid: { page: 0 for page in pages } for uid in uids }
    for uid in uids:
        for page in pages:
            for batch, _ in enumerate( batches_per_page[page] ):
                if is_winning_loss_with_timestamps( uid, page, batch ):
                    total_wins_per_uid_per_page[ uid ][ page ] += 1
                    if uid in wins_per_epoch: wins_per_epoch[ uid ] += 1 
                    else: wins_per_epoch[ uid ] = 1

    # Build step log
    step_log = {
        'timestamp': time.time(),
        'pages': pages,
        'uids': uids,
        'best_average_loss': best_average_loss,
        'best_average_loss_uid': best_average_loss_uid,
        'uid_data': {}
    }
    for uid in uids:
        step_log['uid_data'][ str(uid) ] = {
            'uid': uid,
            'runid': metadata[ uid ]['runid'],
            'timestamp': metadata[ uid ]['timestamp'],
            'average_loss': sum ( [average_loss_per_uid_per_page[ uid ][ pagek ] for pagek in pages ]) / total_batches,
            'average_losses': [ average_loss_per_uid_per_page[ uid ][ pagek ] for pagek in pages ],
            'win_rate': sum ( [total_wins_per_uid_per_page[ uid ][ pagek ] for pagek in pages ]) / total_batches,
            'win_total': sum ( [total_wins_per_uid_per_page[ uid ][ pagek ] for pagek in pages ])
        }

    # Sink step log.
    bt.logging.success(f"Step results: {step_log}")
    with open ( config.full_path + "/step_results.json", "a") as f:
        json.dump(step_log, f)
    if config.wandb.on: wandb.log( step_log, step = global_step )

def run_epoch( wins_per_epoch, global_step ):
    """
        Completes the validation epoch determining the weights that need to be set on chain
        and firing off the extrinsic. 

        Parameters:
        - wins_per_epoch (dict): A dictionary to record the number of wins per UID.
        - wandb_step (int): The current step number for logging in weights and biases.
    """
    # === Compute weights from wins ===
    weights = torch.zeros( len(metagraph.hotkeys) )
    for uid in wins_per_epoch:
        weights[uid] = wins_per_epoch[uid] / sum( wins_per_epoch.values() )
        if config.wandb.on: wandb.log( {f"wins_per_epoch/{uid}": wins_per_epoch[uid]/ sum(wins_per_epoch.values())}, step = global_step )
    wins_per_epoch = {}

    # === Set weights ===
    subtensor.set_weights(
        netuid = pretrain.NETUID,
        wallet = wallet,
        uids = metagraph.uids,
        weights = weights,
        wait_for_inclusion=False,
    )
    bt.logging.success(f"Set weights successfully")
    bt.logging.trace(f"Weights info: {weights.tolist()}")

# === Validating loop ===
epoch_step = 0 
global_step = 0
# Record the global best uid and loss
global_best_uid = None
global_best_loss = math.inf
last_epoch = metagraph.block.item()
bt.logging.success(f"Starting validator loop")
while True:
    try:
        # Init a new dict for counters.
        wins_per_epoch = {}
        losses_per_epoch = {}

        # Update all local models at beginning of epoch.
        update_models( metagraph )
    
        while metagraph.block.item() - last_epoch < config.blocks_per_epoch:
            # Updates models (if needed) runs an eval step over each model
            # Records the number of 'wins' per model in the step. A wins
            # is defined as the model with the lowest loss on a given batch.
            run_step( wins_per_epoch, losses_per_epoch, global_best_uid, metagraph, global_step )
            metagraph = subtensor.metagraph( pretrain.NETUID )
            bt.logging.debug(f"{metagraph.block.item() - last_epoch } / {config.blocks_per_epoch} blocks until next epoch.")
            global_step += 1

        # Update global best loss and uid.
        for uid in losses_per_epoch.keys():
            epoch_average_loss = sum(losses_per_epoch[uid])/len(losses_per_epoch[uid])
            if epoch_average_loss < global_best_loss * (1 - pretrain.epsilon):
                global_best_uid = uid
                global_best_loss = epoch_average_loss
        if config.wandb.on: wandb.log( {"global_best_uid": global_best_uid, "global_best_loss":global_best_loss }, step = global_step )

        # Finish epoch.
        run_epoch( wins_per_epoch, global_step )
        last_epoch = metagraph.block.item()
        epoch_step += 1

    except KeyboardInterrupt:
        bt.logging.info("KeyboardInterrupt caught, gracefully closing the wandb run...")
        if config.wandb.on: wandb_run.finish()
        exit()

    except Exception as e:
        bt.logging.error(f"Error in validator loop \n {e} \n {traceback.format_exc()}")

<|MERGE_RESOLUTION|>--- conflicted
+++ resolved
@@ -330,13 +330,8 @@
     def is_winning_loss_with_timestamps( this_uid, page_j, batch_k ):
         this_loss = losses_per_page_per_uid[ this_uid ][page_j][batch_k]
         if this_uid == global_best_uid:
-<<<<<<< HEAD
-            this_loss = this_loss * pretrain.epsilon
+            this_loss *= (1 - pretrain.epsilon)
         this_timestamp = metadata[ this_uid ]['timestamp']
-=======
-            this_loss *= (1 - pretrain.epsilon)
-        this_timestamp = model_timestamps[ this_uid ]
->>>>>>> 6161049c
         for other_uid in uids:
             other_loss = losses_per_page_per_uid[ other_uid ][ page_j ][ batch_k ]
             other_timestamp = metadata[ other_uid ]['timestamp']
