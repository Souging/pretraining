import functools
import multiprocessing
import os
<<<<<<< HEAD
from typing import Any, List, Optional, Tuple
=======
import time
from typing import Any, Optional, Tuple
>>>>>>> 5900f75c
import bittensor as bt

from model.data import ModelId, ModelMetadata


def assert_registered(wallet: bt.wallet, metagraph: bt.metagraph) -> int:
    """Asserts the wallet is a registered miner and returns the miner's UID.

    Raises:
        ValueError: If the wallet is not registered.
    """
    if wallet.hotkey.ss58_address not in metagraph.hotkeys:
        raise ValueError(
            f"You are not registered. \nUse: \n`btcli s register --netuid {metagraph.netuid}` to register via burn \n or btcli s pow_register --netuid {metagraph.netuid} to register with a proof of work"
        )
    uid = metagraph.hotkeys.index(wallet.hotkey.ss58_address)
    bt.logging.success(
        f"You are registered with address: {wallet.hotkey.ss58_address} and uid: {uid}"
    )

    return uid


def validate_hf_repo_id(repo_id: str) -> Tuple[str, str]:
    """Verifies a Hugging Face repo id is valid and returns it split into namespace and name.

    Raises:
        ValueError: If the repo id is invalid.
    """

    if not repo_id:
        raise ValueError("Hugging Face repo id cannot be empty.")

    if not 3 < len(repo_id) <= ModelId.MAX_REPO_ID_LENGTH:
        raise ValueError(
            f"Hugging Face repo id must be between 3 and {ModelId.MAX_REPO_ID_LENGTH} characters. Got={repo_id}"
        )

    parts = repo_id.split("/")
    if len(parts) != 2:
        raise ValueError(
            f"Hugging Face repo id must be in the format <org or user name>/<repo_name>. Got={repo_id}"
        )

    return parts[0], parts[1]


def get_hf_url(model_metadata: ModelMetadata) -> str:
    """Returns the URL to the Hugging Face repo for the provided model metadata."""
    return f"https://huggingface.co/{model_metadata.id.namespace}/{model_metadata.id.name}/tree/{model_metadata.id.commit}"


def _wrapped_func(func: functools.partial, queue: multiprocessing.Queue):
    try:
        result = func()
        queue.put(result)
    except (Exception, BaseException) as e:
        # Catch exceptions here to add them to the queue.
        queue.put(e)


def run_in_subprocess(func: functools.partial, ttl: int, mode="fork") -> Any:
    """Runs the provided function on a subprocess with 'ttl' seconds to complete.

    Args:
        func (functools.partial): Function to be run.
        ttl (int): How long to try for in seconds.

    Returns:
        Any: The value returned by 'func'
    """
    ctx = multiprocessing.get_context(mode)
    queue = ctx.Queue()
    process = ctx.Process(target=_wrapped_func, args=[func, queue])

    process.start()

    process.join(timeout=ttl)

    if process.is_alive():
        process.terminate()
        process.join()
        raise TimeoutError(f"Failed to {func.func.__name__} after {ttl} seconds")

    # Raises an error if the queue is empty. This is fine. It means our subprocess timed out.
    result = queue.get(block=False)

    # If we put an exception on the queue then raise instead of returning.
    if isinstance(result, Exception):
        raise result
    if isinstance(result, BaseException):
        raise Exception(f"BaseException raised in subprocess: {str(result)}")

    return result


def get_version(filepath: str) -> Optional[int]:
    """Loads a version from the provided filepath or None if the file does not exist.

    Args:
        filepath (str): Path to the version file."""
    if os.path.exists(filepath):
        with open(filepath, "r") as f:
            line = f.readline()
            if line:
                return int(line)
            return None
    return None


def save_version(filepath: str, version: int):
    """Saves a version to the provided filepath."""
    os.makedirs(os.path.dirname(filepath), exist_ok=True)
    with open(filepath, "w") as f:
        f.write(str(version))


def move_file_if_exists(src: str, dst: str) -> bool:
    """Moves a file from src to dst if it exists.

    Returns:
        bool: True if the file was moved, False otherwise.
    """
    if os.path.exists(src) and not os.path.exists(dst):
        os.makedirs(os.path.dirname(dst), exist_ok=True)
        os.replace(src, dst)
        return True
    return False


<<<<<<< HEAD
def list_top_miners(metagraph: bt.metagraph) -> List[int]:
    """Returns the list of top miners, chosen based on weights set on the largest valis."""

    top_miners = set()

    # Find the top 10 valis by stake.
    valis_by_stake = get_top_valis(metagraph, 10)

    # For each, find the miner that has more than 50% of the weights.
    for uid in valis_by_stake:
        # Weights is a list of (uid, weight) pairs
        weights: List[Tuple[int, float]] = metagraph.weights[uid]
        total_weight = sum(weight for _, weight in weights)

        # Only look for miners with at least half the weight from this vali
        threshold = total_weight / 2.0
        for uid, weight in weights:
            if weight > threshold:
                top_miners.add(uid)
                # Break now because only 1 miner can have more than half the weight.
                break

    return list(top_miners)


def get_top_valis(metagraph: bt.metagraph, n: int) -> List[int]:
    """Returns the N top validators, ordered by stake descending.

    Returns:
      List[int]: Ordered list of UIDs of the top N validators, or all validators if N is greater than the number of validators.
    """
    valis = []
    for uid, stake in enumerate(metagraph.S):
        # Use vPermit to check for validators rather than vTrust because we'd rather
        # cast a wide net in the case that vTrust is 0 due to an unhealthy state of the
        # subnet.
        if metagraph.validator_permit[uid]:
            valis.append((stake, uid))

    return [uid for _, uid in sorted(valis, reverse=True)[:n]]
=======
def run_with_retry(func, max_retries=3, delay_seconds=1, single_try_timeout=30):
    """
    Retry a function with constant backoff.

    Parameters:
    - func: The function to be retried.
    - max_retries: Maximum number of retry attempts (default is 3).
    - delay_seconds: Initial delay between retries in seconds (default is 1).

    Returns:
    - The result of the successful function execution.
    - Raises the exception from the last attempt if all attempts fail.
    """
    for attempt in range(1, max_retries + 1):
        try:
            return func()
        except Exception as e:
            if attempt == max_retries:
                # If it's the last attempt, raise the exception
                raise e
            # Wait before the next retry.
            time.sleep(delay_seconds)
    raise Exception("Unexpected state: Ran with retry but didn't hit a terminal state")
>>>>>>> 5900f75c
<|MERGE_RESOLUTION|>--- conflicted
+++ resolved
@@ -1,12 +1,8 @@
 import functools
 import multiprocessing
 import os
-<<<<<<< HEAD
+import time
 from typing import Any, List, Optional, Tuple
-=======
-import time
-from typing import Any, Optional, Tuple
->>>>>>> 5900f75c
 import bittensor as bt
 
 from model.data import ModelId, ModelMetadata
@@ -137,7 +133,6 @@
     return False
 
 
-<<<<<<< HEAD
 def list_top_miners(metagraph: bt.metagraph) -> List[int]:
     """Returns the list of top miners, chosen based on weights set on the largest valis."""
 
@@ -178,7 +173,8 @@
             valis.append((stake, uid))
 
     return [uid for _, uid in sorted(valis, reverse=True)[:n]]
-=======
+
+
 def run_with_retry(func, max_retries=3, delay_seconds=1, single_try_timeout=30):
     """
     Retry a function with constant backoff.
@@ -201,5 +197,4 @@
                 raise e
             # Wait before the next retry.
             time.sleep(delay_seconds)
-    raise Exception("Unexpected state: Ran with retry but didn't hit a terminal state")
->>>>>>> 5900f75c
+    raise Exception("Unexpected state: Ran with retry but didn't hit a terminal state")